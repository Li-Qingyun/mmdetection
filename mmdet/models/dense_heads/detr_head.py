--- conflicted
+++ resolved
@@ -52,11 +52,7 @@
                     ])),
             test_cfg: ConfigType = dict(max_per_img=100),
             init_cfg: OptMultiConfig = None) -> None:
-<<<<<<< HEAD
-        super(DETRHead, self).__init__(init_cfg=init_cfg)
-=======
         super().__init__(init_cfg=init_cfg)
->>>>>>> 3581a00f
         self.bg_cls_weight = 0
         self.sync_cls_avg_factor = sync_cls_avg_factor
         class_weight = loss_cls.get('class_weight', None)
@@ -141,23 +137,14 @@
             self.reg_ffn(outs_dec))).sigmoid()
         return all_cls_scores, all_bbox_preds
 
-<<<<<<< HEAD
-    def loss(self, x: Tuple[Tensor], batch_data_samples: SampleList) -> dict:
-=======
     def loss(self, x: Tensor, batch_data_samples: SampleList) -> dict:
->>>>>>> 3581a00f
         """Perform forward propagation and loss calculation of the detection
         head on the features of the upstream network.
 
         Args:
-<<<<<<< HEAD
-            x (tuple[Tensor]): Outputs from the transformer detector, each is
-                a 4D-tensor.
-=======
             x (Tensor): Feature from the transformer decoder, \ 
                 shape [nb_dec, bs, num_query, cls_out_channels] or 
                 [nb_dec, num_query, bs, cls_out_channels].
->>>>>>> 3581a00f
             batch_data_samples (List[:obj:`DetDataSample`]): The Data
                 Samples. It usually includes information such as
                 `gt_instance`, `gt_panoptic_seg` and `gt_sem_seg`.
@@ -534,13 +521,8 @@
         """
         # NOTE defaultly only using outputs from the last feature level,
         # and only the outputs from the last decoder layer is used.
-<<<<<<< HEAD
-        cls_scores = all_cls_scores[-1]  # [bs, nq, cls_out_channels]
-        bbox_preds = all_bbox_preds[-1]  # [bs, nq, 4]
-=======
         cls_scores = all_cls_scores[-1]
         bbox_preds = all_bbox_preds[-1]
->>>>>>> 3581a00f
 
         result_list = []
         for img_id in range(len(batch_img_metas)):
